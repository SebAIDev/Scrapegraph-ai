--- conflicted
+++ resolved
@@ -95,15 +95,6 @@
 
 The output will be a list of projects with their descriptions like the following:
 
-<<<<<<< HEAD
-=======
-Note: before using the local model remember to create the docker container!
-```text
-    docker-compose up -d
-    docker exec -it ollama ollama pull stablelm-zephyr
-```
-You can use which models available on Ollama or your own model instead of stablelm-zephyr
->>>>>>> b5c1a7b6
 ```python
 {'projects': [{'title': 'Rotary Pendulum RL', 'description': 'Open Source project aimed at controlling a real life rotary pendulum using RL algorithms'}, {'title': 'DQN Implementation from scratch', 'description': 'Developed a Deep Q-Network algorithm to train a simple and double pendulum'}, ...]}
 ```
@@ -140,12 +131,8 @@
 print(result)
 ```
 
-<<<<<<< HEAD
 The output will be a list of recipes like the following:
 
-=======
-### Case 5: Extracting information using Azure
->>>>>>> b5c1a7b6
 ```python
 {'recipes': [{'name': 'Sarde in Saòre'}, {'name': 'Bigoli in salsa'}, {'name': 'Seppie in umido'}, {'name': 'Moleche frite'}, {'name': 'Risotto alla pescatora'}, {'name': 'Broeto'}, {'name': 'Bibarasse in Cassopipa'}, {'name': 'Risi e bisi'}, {'name': 'Smegiassa Ciosota'}]}
 ```
