[project]
name = "scrapegraphai"
<<<<<<< HEAD
version = "1.33.8"
=======



version = "1.34.0b1"



>>>>>>> f97c45c4
description = "A web scraping library based on LangChain which uses LLM and direct graph logic to create scraping pipelines."
authors = [
    { name = "Marco Vinciguerra", email = "mvincig11@gmail.com" },
    { name = "Marco Perini", email = "perinim.98@gmail.com" },
    { name = "Lorenzo Padoan", email = "lorenzo.padoan977@gmail.com" }
]

dependencies = [
    "langchain>=0.3.0",
    "langchain-google-genai>=1.0.7",
    "langchain-openai>=0.1.22",
    "langchain-mistralai>=0.1.12",
    "langchain_community>=0.2.9",
    "langchain-aws>=0.1.3",
    "mistral-common>=1.4.0",
    "html2text>=2024.2.26",
    "beautifulsoup4>=4.12.3",
    "pandas>=2.2.2",
    "python-dotenv>=1.0.1",
    "tiktoken>=0.7",
    "tqdm>=4.66.4",
    "minify-html>=0.15.0",
    "free-proxy>=1.1.1",
    "playwright>=1.43.0",
    "undetected-playwright>=0.3.0",
    "langchain-ollama>=0.1.3",
    "qdrant-client>=1.11.3",
    "fastembed>=0.3.6",
    "semchunk>=2.2.0",
    "transformers>=4.44.2",
    "transformers>=4.44.2",
    "googlesearch-python>=1.2.5",
    "async-timeout>=4.0.3",
    "transformers>=4.44.2",
    "googlesearch-python>=1.2.5",
    "simpleeval>=1.0.0",
    "async_timeout>=4.0.3",
    "scrapegraph-py>=1.7.0"
]

license = "MIT"
readme = "README.md"
homepage = "https://scrapegraphai.com/"
repository = "https://github.com/ScrapeGraphAI/Scrapegraph-ai"
documentation = "https://scrapegraph-ai.readthedocs.io/en/latest/"
keywords = [
    "scrapegraph",
    "scrapegraphai",
    "langchain",
    "ai",
    "artificial intelligence",
    "gpt",
    "machine learning",
    "rag",
    "nlp",
    "natural language processing",
    "openai",
    "scraping",
    "web scraping",
    "web scraping library",
    "web scraping tool",
    "webscraping",
    "graph",
    "llm"
]
classifiers = [
    "Intended Audience :: Developers",
    "Topic :: Software Development :: Libraries :: Python Modules",
    "Programming Language :: Python :: 3",
    "Operating System :: OS Independent",
]
requires-python = ">=3.10,<4.0"

[project.optional-dependencies]
burr = ["burr[start]==0.22.1"]
docs = ["sphinx==6.0", "furo==2024.5.6"]

# Group 1: Other Language Models
other-language-models = [
    "langchain-google-vertexai>=1.0.7",
    "langchain-fireworks>=0.1.3",
    "langchain-groq>=0.1.3",
    "langchain-anthropic>=0.1.11",
    "langchain-huggingface>=0.0.3",
    "langchain-nvidia-ai-endpoints>=0.1.6",
    "langchain_together>=0.2.0"
]

# Group 2: More Semantic Options
more-semantic-options = [
    "graphviz>=0.20.3",
]

# Group 3: More Browser Options
more-browser-options = [
    "browserbase>=0.3.0",
]

# Group 4: Surya Library
screenshot_scraper = [
    "surya-ocr>=0.5.0",
    "matplotlib>=3.7.2",
    "ipywidgets>=8.1.0",
    "pillow>=10.4.0",
]

[build-system]
requires = ["hatchling>=1.0.0", "hatch-vcs"]
build-backend = "hatchling.build"

[tool.hatch.build]
packages = ["scrapegraphai"]
exclude = [
    "tests/**",
    "examples/**",
]

[tool.hatch.version]
source = "vcs"

[tool.hatch.build.hooks.vcs]
version-file = "scrapegraphai/_version.py"

[tool.hatch.build.targets.wheel]
packages = ["scrapegraphai"]

[tool.hatch.build.targets.sdist]
include = [
    "/scrapegraphai",
    "pyproject.toml",
    "README.md",
    "LICENSE",
]

[tool.hatch.metadata]
allow-direct-references = true

[dependency-groups]
dev = [
    "burr[start]==0.22.1",
    "sphinx==6.0",
    "furo==2024.5.6",
]

[tool.uv]
dev-dependencies = [
    "poethepoet>=0.31.1",
    "pytest==8.0.0",
    "pytest-mock==3.14.0",
    "pylint>=3.2.5",
]

[tool.poe.tasks]
pylint-local = "pylint scraperaphai/**/*.py"
pylint-ci = "pylint --disable=C0114,C0115,C0116 --exit-zero scrapegraphai/**/*.py"<|MERGE_RESOLUTION|>--- conflicted
+++ resolved
@@ -1,16 +1,13 @@
 [project]
 name = "scrapegraphai"
-<<<<<<< HEAD
-version = "1.33.8"
-=======
 
 
 
-version = "1.34.0b1"
+version = "1.33.2"
 
 
 
->>>>>>> f97c45c4
+
 description = "A web scraping library based on LangChain which uses LLM and direct graph logic to create scraping pipelines."
 authors = [
     { name = "Marco Vinciguerra", email = "mvincig11@gmail.com" },
