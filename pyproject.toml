[project]
name = "scrapegraphai"

version = "1.25.2"

description = "A web scraping library based on LangChain which uses LLM and direct graph logic to create scraping pipelines."
authors = [
    { name = "Marco Vinciguerra", email = "mvincig11@gmail.com" },
    { name = "Marco Perini", email = "perinim.98@gmail.com" },
    { name = "Lorenzo Padoan", email = "lorenzo.padoan977@gmail.com" }
]

dependencies = [
    "langchain>=0.3.0",
    "langchain-google-genai>=1.0.7",
    "langchain-openai>=0.1.22",
    "langchain-mistralai>=0.1.12",
    "langchain_community>=0.2.9",
    "langchain-aws>=0.1.3",
    "mistral-common>=1.4.0",
    "html2text>=2024.2.26",
    "beautifulsoup4>=4.12.3",
    "pandas>=2.2.2",
    "python-dotenv>=1.0.1",
    "tiktoken>=0.7",
    "tqdm>=4.66.4",
    "minify-html>=0.15.0",
    "free-proxy>=1.1.1",
    "playwright>=1.43.0",
    "undetected-playwright>=0.3.0",
    "google>=3.0.0",
    "langchain-ollama>=0.1.3",
<<<<<<< HEAD
    "semchunk==2.2.0",
    "transformers==4.44.2",
    "qdrant-client>=1.11.3",
    "fastembed>=0.3.6"
=======
    "semchunk>=2.2.0",
    "transformers>=4.44.2"
>>>>>>> 5db4c518
]

license = "MIT"
readme = "README.md"
homepage = "https://scrapegraphai.com/"
repository = "https://github.com/ScrapeGraphAI/Scrapegraph-ai"
documentation = "https://scrapegraph-ai.readthedocs.io/en/latest/"
keywords = [
    "scrapegraph",
    "scrapegraphai",
    "langchain",
    "ai",
    "artificial intelligence",
    "gpt",
    "machine learning",
    "rag",
    "nlp",
    "natural language processing",
    "openai",
    "scraping",
    "web scraping",
    "web scraping library",
    "web scraping tool",
    "webscraping",
    "graph",
]
classifiers = [
    "Intended Audience :: Developers",
    "Topic :: Software Development :: Libraries :: Python Modules",
    "Programming Language :: Python :: 3",
    "Operating System :: OS Independent",
]
requires-python = ">=3.10,<4.0"

[project.optional-dependencies]
burr = ["burr[start]==0.22.1"]
docs = ["sphinx==6.0", "furo==2024.5.6"]

# Group 1: Other Language Models
other-language-models = [
    "langchain-google-vertexai>=1.0.7",
    "langchain-fireworks>=0.1.3",
    "langchain-groq>=0.1.3",
    "langchain-anthropic>=0.1.11",
    "langchain-huggingface>=0.0.3",
    "langchain-nvidia-ai-endpoints>=0.1.6",
    "langchain_together>=1.2.9"
]

# Group 2: More Semantic Options
more-semantic-options = [
    "graphviz>=0.20.3",
]

# Group 3: More Browser Options
more-browser-options = [
    "browserbase>=0.3.0",
]

# Group 4: Surya Library
screenshot_scraper = [
    "surya-ocr>=0.5.0",
    "matplotlib>=3.7.2",
    "ipywidgets>=8.1.0",
    "pillow>=10.4.0",
]

[build-system]
requires = ["hatchling"]
build-backend = "hatchling.build"

[tool.rye]
managed = true
dev-dependencies = [
    "pytest==8.0.0",
    "pytest-mock==3.14.0",
    "-e file:.[burr]",
    "-e file:.[docs]",
    "pylint>=3.2.5",
]

[tool.rye.scripts]
pylint-local = "pylint scrapegraphai/**/*.py"
pylint-ci = "pylint --disable=C0114,C0115,C0116 --exit-zero scrapegraphai/**/*.py"
update-requirements = "python 'manual deployment/autorequirements.py'"<|MERGE_RESOLUTION|>--- conflicted
+++ resolved
@@ -30,15 +30,10 @@
     "undetected-playwright>=0.3.0",
     "google>=3.0.0",
     "langchain-ollama>=0.1.3",
-<<<<<<< HEAD
-    "semchunk==2.2.0",
-    "transformers==4.44.2",
     "qdrant-client>=1.11.3",
     "fastembed>=0.3.6"
-=======
     "semchunk>=2.2.0",
     "transformers>=4.44.2"
->>>>>>> 5db4c518
 ]
 
 license = "MIT"
