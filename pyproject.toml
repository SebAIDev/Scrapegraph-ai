--- conflicted
+++ resolved
@@ -1,12 +1,7 @@
 [project]
 name = "scrapegraphai"
 
-
-<<<<<<< HEAD
-version = "1.10.0b8"
-=======
 version = "1.10.4"
->>>>>>> c377ae05
 
 
 
@@ -18,21 +13,16 @@
 ]
 dependencies = [
     "langchain>=0.2.10",
-<<<<<<< HEAD
+
     "langchain-fireworks>=0.1.3",
     "langchain_community>=0.2.9",
-=======
->>>>>>> c377ae05
     "langchain-google-genai>=1.0.7",
     "langchain-google-vertexai",
     "langchain-openai>=0.1.17",
     "langchain-groq>=0.1.3",
     "langchain-aws>=0.1.3",
     "langchain-anthropic>=0.1.11",
-<<<<<<< HEAD
-    "langchain-nvidia-ai-endpoints==0.1.6",
-=======
->>>>>>> c377ae05
+    "langchain-nvidia-ai-endpoints>=0.1.6",
     "html2text>=2024.2.26",
     "faiss-cpu>=1.8.0",
     "beautifulsoup4>=4.12.3",
@@ -47,11 +37,6 @@
     "google>=3.0.0",
     "undetected-playwright>=0.3.0",
     "semchunk>=1.0.1",
-<<<<<<< HEAD
-=======
-    "html2text>=2024.2.26",
-    "langchain-fireworks>=0.1.3",
->>>>>>> c377ae05
 ]
 
 license = "MIT"
