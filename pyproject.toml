[project]
name = "scrapegraphai"

<<<<<<< HEAD
version = "1.27.0b1"
=======
version = "1.26.6"
>>>>>>> 58b11334

description = "A web scraping library based on LangChain which uses LLM and direct graph logic to create scraping pipelines."
authors = [
    { name = "Marco Vinciguerra", email = "mvincig11@gmail.com" },
    { name = "Marco Perini", email = "perinim.98@gmail.com" },
    { name = "Lorenzo Padoan", email = "lorenzo.padoan977@gmail.com" }
]

dependencies = [
    "langchain>=0.3.0",
    "langchain-google-genai>=1.0.7",
    "langchain-openai>=0.1.22",
    "langchain-mistralai>=0.1.12",
    "langchain_community>=0.2.9",
    "langchain-aws>=0.1.3",
    "mistral-common>=1.4.0",
    "html2text>=2024.2.26",
    "beautifulsoup4>=4.12.3",
    "pandas>=2.2.2",
    "python-dotenv>=1.0.1",
    "tiktoken>=0.7",
    "tqdm>=4.66.4",
    "minify-html>=0.15.0",
    "free-proxy>=1.1.1",
    "playwright>=1.43.0",
    "undetected-playwright>=0.3.0",
    "langchain-ollama>=0.1.3",
    "qdrant-client>=1.11.3",
    "fastembed>=0.3.6",
    "semchunk>=2.2.0",
    "transformers>=4.44.2",
    "transformers>=4.44.2",
    "googlesearch-python>=1.2.5",
    "async-timeout>=4.0.3",
    "transformers>=4.44.2",
    "googlesearch-python>=1.2.5",
    "simpleeval>=1.0.0",
    "async_timeout>=4.0.3"
]

license = "MIT"
readme = "README.md"
homepage = "https://scrapegraphai.com/"
repository = "https://github.com/ScrapeGraphAI/Scrapegraph-ai"
documentation = "https://scrapegraph-ai.readthedocs.io/en/latest/"
keywords = [
    "scrapegraph",
    "scrapegraphai",
    "langchain",
    "ai",
    "artificial intelligence",
    "gpt",
    "machine learning",
    "rag",
    "nlp",
    "natural language processing",
    "openai",
    "scraping",
    "web scraping",
    "web scraping library",
    "web scraping tool",
    "webscraping",
    "graph",
    "llm"
]
classifiers = [
    "Intended Audience :: Developers",
    "Topic :: Software Development :: Libraries :: Python Modules",
    "Programming Language :: Python :: 3",
    "Operating System :: OS Independent",
]
requires-python = ">=3.10,<4.0"

[project.optional-dependencies]
burr = ["burr[start]==0.22.1"]
docs = ["sphinx==6.0", "furo==2024.5.6"]

# Group 1: Other Language Models
other-language-models = [
    "langchain-google-vertexai>=1.0.7",
    "langchain-fireworks>=0.1.3",
    "langchain-groq>=0.1.3",
    "langchain-anthropic>=0.1.11",
    "langchain-huggingface>=0.0.3",
    "langchain-nvidia-ai-endpoints>=0.1.6",
    "langchain_together>=1.2.9"
]

# Group 2: More Semantic Options
more-semantic-options = [
    "graphviz>=0.20.3",
]

# Group 3: More Browser Options
more-browser-options = [
    "browserbase>=0.3.0",
]

# Group 4: Surya Library
screenshot_scraper = [
    "surya-ocr>=0.5.0",
    "matplotlib>=3.7.2",
    "ipywidgets>=8.1.0",
    "pillow>=10.4.0",
]

[build-system]
requires = ["hatchling"]
build-backend = "hatchling.build"

[tool.rye]
managed = true
dev-dependencies = [
    "pytest==8.0.0",
    "pytest-mock==3.14.0",
    "-e file:.[burr]",
    "-e file:.[docs]",
    "pylint>=3.2.5",
]

[tool.rye.scripts]
pylint-local = "pylint scrapegraphai/**/*.py"
pylint-ci = "pylint --disable=C0114,C0115,C0116 --exit-zero scrapegraphai/**/*.py"
update-requirements = "python 'manual deployment/autorequirements.py'"<|MERGE_RESOLUTION|>--- conflicted
+++ resolved
@@ -1,11 +1,8 @@
 [project]
 name = "scrapegraphai"
 
-<<<<<<< HEAD
 version = "1.27.0b1"
-=======
-version = "1.26.6"
->>>>>>> 58b11334
+
 
 description = "A web scraping library based on LangChain which uses LLM and direct graph logic to create scraping pipelines."
 authors = [
