--- conflicted
+++ resolved
@@ -1,10 +1,7 @@
 [project]
 name = "scrapegraphai"
-<<<<<<< HEAD
 version = "1.34.2b2"
-=======
-version = "1.34.2"
->>>>>>> 809796cc
+
 
 description = "A web scraping library based on LangChain which uses LLM and direct graph logic to create scraping pipelines."
 authors = [
