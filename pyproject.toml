--- conflicted
+++ resolved
@@ -1,11 +1,7 @@
 [project]
 name = "scrapegraphai"
 
-<<<<<<< HEAD
 version = "1.26.0b14"
-=======
-version = "1.25.2"
->>>>>>> 720072c7
 
 description = "A web scraping library based on LangChain which uses LLM and direct graph logic to create scraping pipelines."
 authors = [
@@ -33,19 +29,11 @@
     "playwright>=1.43.0",
     "undetected-playwright>=0.3.0",
     "langchain-ollama>=0.1.3",
-<<<<<<< HEAD
-    "simpleeval>=1.0.0",
-    "semchunk>=2.2.0",
-    "transformers>=4.44.2",
-    "qdrant-client>=1.11.3",
-    "fastembed>=0.3.6",
-    "googlesearch-python>=1.2.5"
-=======
     "qdrant-client>=1.11.3",
     "fastembed>=0.3.6"
     "semchunk>=2.2.0",
-    "transformers>=4.44.2"
->>>>>>> 720072c7
+    "transformers>=4.44.2",
+    "googlesearch-python>=1.2.5"
 ]
 
 license = "MIT"
