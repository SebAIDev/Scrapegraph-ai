--- conflicted
+++ resolved
@@ -65,23 +65,10 @@
             input="doc",
             output=["parsed_doc"],
             node_config={"chunk_size": self.model_token,
-<<<<<<< HEAD
                          "verbose": self.verbose,
                          "parse_html": False
                          }
         )
-=======
-                         }
-        )
-        rag_node = RAGNode(
-            input="user_prompt & (parsed_doc | doc)",
-            output=["relevant_chunks"],
-            node_config={
-                "llm_model": self.llm_model,
-                "embedder_model": self.embedder_model
-            }
-        )
->>>>>>> 7ae50c03
         generate_scraper_node = GenerateScraperNode(
             input="user_prompt & (doc)",
             output=["answer"],
