"""
AbstractGraph Module
"""

from abc import ABC, abstractmethod
from typing import Optional
from ..models import OpenAI, Gemini, Ollama, AzureOpenAI, HuggingFace, Groq
from ..helpers import models_tokens


class AbstractGraph(ABC):
    """
    Scaffolding class for creating a graph representation and executing it.

    Attributes:
        prompt (str): The prompt for the graph.
        source (str): The source of the graph.
        config (dict): Configuration parameters for the graph.
        llm_model: An instance of a language model client, configured for generating answers.
        embedder_model: An instance of an embedding model client, configured for generating embeddings.
        verbose (bool): A flag indicating whether to show print statements during execution.
        headless (bool): A flag indicating whether to run the graph in headless mode.

    Args:
        prompt (str): The prompt for the graph.
        config (dict): Configuration parameters for the graph.
        source (str, optional): The source of the graph.

    Example:
        >>> class MyGraph(AbstractGraph):
        ...     def _create_graph(self):
        ...         # Implementation of graph creation here
        ...         return graph
        ...
        >>> my_graph = MyGraph("Example Graph", {"llm": {"model": "gpt-3.5-turbo"}}, "example_source")
        >>> result = my_graph.run()
    """

    def __init__(self, prompt: str, config: dict, source: Optional[str] = None):

        self.prompt = prompt
        self.source = source
        self.config = config
        self.llm_model = self._create_llm(config["llm"], chat=True)
        self.embedder_model = self.llm_model if "embeddings" not in config else self._create_llm(
            config["embeddings"])

        # Set common configuration parameters
        self.verbose = True if config is None else config.get("verbose", False)
        self.headless = True if config is None else config.get("headless", True)

        # Create the graph
        self.graph = self._create_graph()
        self.final_state = None
        self.execution_info = None

<<<<<<< HEAD
    def _create_llm(self, llm_config: dict) -> object:
=======
    def _set_model_token(self, llm):

        if 'Azure' in str(type(llm)):
            try:
                self.model_token = models_tokens["azure"][llm.model_name]
            except KeyError:
                raise KeyError("Model not supported")


    def _create_llm(self, llm_config: dict, chat=False) -> object:
>>>>>>> c11331a2
        """
        Create a large language model instance based on the configuration provided.

        Args:
            llm_config (dict): Configuration parameters for the language model.

        Returns:
            object: An instance of the language model client.

        Raises:
            KeyError: If the model is not supported.
        """

        llm_defaults = {
            "temperature": 0,
            "streaming": False
        }
        llm_params = {**llm_defaults, **llm_config}

        # If model instance is passed directly instead of the model details
        if 'model_instance' in llm_params:
            if chat:
                self._set_model_token(llm_params['model_instance'])
            return llm_params['model_instance']
        
        # Instantiate the language model based on the model name
        if "gpt-" in llm_params["model"]:
            try:
                self.model_token = models_tokens["openai"][llm_params["model"]]
            except KeyError:
                raise KeyError("Model not supported")
            return OpenAI(llm_params)

        elif "azure" in llm_params["model"]:
            # take the model after the last dash
            llm_params["model"] = llm_params["model"].split("/")[-1]
            try:
                self.model_token = models_tokens["azure"][llm_params["model"]]
            except KeyError:
                raise KeyError("Model not supported")
            return AzureOpenAI(llm_params)

        elif "gemini" in llm_params["model"]:
            try:
                self.model_token = models_tokens["gemini"][llm_params["model"]]
            except KeyError:
                raise KeyError("Model not supported")
            return Gemini(llm_params)

        elif "ollama" in llm_params["model"]:
            llm_params["model"] = llm_params["model"].split("/")[-1]

            # allow user to set model_tokens in config
            try:
                if "model_tokens" in llm_params:
                    self.model_token = llm_params["model_tokens"]
                elif llm_params["model"] in models_tokens["ollama"]:
                    try:
                        self.model_token = models_tokens["ollama"][llm_params["model"]]
                    except KeyError:
                        raise KeyError("Model not supported")
                else:
                    self.model_token = 8192
            except AttributeError:
                self.model_token = 8192

            return Ollama(llm_params)
        elif "hugging_face" in llm_params["model"]:
            try:
                self.model_token = models_tokens["hugging_face"][llm_params["model"]]
            except KeyError:
                raise KeyError("Model not supported")
            return HuggingFace(llm_params)
        elif "groq" in llm_params["model"]:
            llm_params["model"] = llm_params["model"].split("/")[-1]
            
            try:
                self.model_token = models_tokens["groq"][llm_params["model"]]
            except KeyError:
                raise KeyError("Model not supported")
            return Groq(llm_params)
        else:
            raise ValueError(
                "Model provided by the configuration not supported")

    def get_state(self, key=None) -> dict:
        """""
        Get the final state of the graph.

        Args:
            key (str, optional): The key of the final state to retrieve.

        Returns:
            dict: The final state of the graph.
        """

        if key is not None:
            return self.final_state[key]
        return self.final_state

    def get_execution_info(self):
        """
        Returns the execution information of the graph.

        Returns:
            dict: The execution information of the graph.
        """
        
        return self.execution_info

    @abstractmethod
    def _create_graph(self):
        """
        Abstract method to create a graph representation.
        """
        pass

    @abstractmethod
    def run(self) -> str:
        """
        Abstract method to execute the graph and return the result.
        """
        pass
<|MERGE_RESOLUTION|>--- conflicted
+++ resolved
@@ -54,9 +54,7 @@
         self.final_state = None
         self.execution_info = None
 
-<<<<<<< HEAD
-    def _create_llm(self, llm_config: dict) -> object:
-=======
+
     def _set_model_token(self, llm):
 
         if 'Azure' in str(type(llm)):
@@ -67,7 +65,6 @@
 
 
     def _create_llm(self, llm_config: dict, chat=False) -> object:
->>>>>>> c11331a2
         """
         Create a large language model instance based on the configuration provided.
 
