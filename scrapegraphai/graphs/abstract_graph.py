"""
AbstractGraph Module
"""

from abc import ABC, abstractmethod
from typing import Optional

from langchain_aws.embeddings.bedrock import BedrockEmbeddings
from langchain_community.embeddings import HuggingFaceHubEmbeddings, OllamaEmbeddings
from langchain_openai import AzureOpenAIEmbeddings, OpenAIEmbeddings

from ..helpers import models_tokens
from ..models import AzureOpenAI, Bedrock, Gemini, Groq, HuggingFace, Ollama, OpenAI, Claude


class AbstractGraph(ABC):
    """
    Scaffolding class for creating a graph representation and executing it.

    Attributes:
        prompt (str): The prompt for the graph.
        source (str): The source of the graph.
        config (dict): Configuration parameters for the graph.
        llm_model: An instance of a language model client, configured for generating answers.
        embedder_model: An instance of an embedding model client,
                        configured for generating embeddings.
        verbose (bool): A flag indicating whether to show print statements during execution.
        headless (bool): A flag indicating whether to run the graph in headless mode.

    Args:
        prompt (str): The prompt for the graph.
        config (dict): Configuration parameters for the graph.
        source (str, optional): The source of the graph.

    Example:
        >>> class MyGraph(AbstractGraph):
        ...     def _create_graph(self):
        ...         # Implementation of graph creation here
        ...         return graph
        ...
        >>> my_graph = MyGraph("Example Graph", {"llm": {"model": "gpt-3.5-turbo"}}, "example_source")
        >>> result = my_graph.run()
    """

    def __init__(self, prompt: str, config: dict, source: Optional[str] = None):

        self.prompt = prompt
        self.source = source
        self.config = config
        self.llm_model = self._create_llm(config["llm"], chat=True)
        self.embedder_model = self._create_default_embedder(
        ) if "embeddings" not in config else self._create_embedder(
            config["embeddings"])

        # Create the graph
        self.graph = self._create_graph()
        self.final_state = None
        self.execution_info = None

        # Set common configuration parameters
        self.verbose = True if config is None else config.get("verbose", False)
        self.headless = True if config is None else config.get(
            "headless", True)
        common_params = {"headless": self.headless,
                         "verbose": self.verbose,
                         "llm_model": self.llm_model,
                         "embedder_model": self.embedder_model}
        self.set_common_params(common_params, overwrite=False)


<<<<<<< HEAD
    def set_common_params(self, params: dict, overwrite=False):
        """
        Pass parameters to every node in the graph unless otherwise defined in the graph.
        
        Args:
            params (dict): Common parameters and their values.
        """

        for node in self.graph.nodes:
            node.update_config(params, overwrite)

=======
>>>>>>> da8c72ce
    def _set_model_token(self, llm):

        if 'Azure' in str(type(llm)):
            try:
                self.model_token = models_tokens["azure"][llm.model_name]
            except KeyError:
                raise KeyError("Model not supported")
                
        elif 'HuggingFaceEndpoint' in str(type(llm)):
            if 'mistral' in llm.repo_id:
                try:
                    self.model_token = models_tokens['mistral'][llm.repo_id]
                except KeyError:
                    raise KeyError("Model not supported")

    def _create_llm(self, llm_config: dict, chat=False) -> object:
        """
        Create a large language model instance based on the configuration provided.

        Args:
            llm_config (dict): Configuration parameters for the language model.

        Returns:
            object: An instance of the language model client.

        Raises:
            KeyError: If the model is not supported.
        """

        llm_defaults = {
            "temperature": 0,
            "streaming": False
        }
        llm_params = {**llm_defaults, **llm_config}

        # If model instance is passed directly instead of the model details
        if 'model_instance' in llm_params:
            if chat:
                self._set_model_token(llm_params['model_instance'])
            return llm_params['model_instance']

        # Instantiate the language model based on the model name
        if "gpt-" in llm_params["model"]:
            try:
                self.model_token = models_tokens["openai"][llm_params["model"]]
            except KeyError as exc:
                raise KeyError("Model not supported") from exc
            return OpenAI(llm_params)

        elif "azure" in llm_params["model"]:
            # take the model after the last dash
            llm_params["model"] = llm_params["model"].split("/")[-1]
            try:
                self.model_token = models_tokens["azure"][llm_params["model"]]
            except KeyError as exc:
                raise KeyError("Model not supported") from exc
            return AzureOpenAI(llm_params)

        elif "gemini" in llm_params["model"]:
            try:
                self.model_token = models_tokens["gemini"][llm_params["model"]]
            except KeyError as exc:
                raise KeyError("Model not supported") from exc
            return Gemini(llm_params)
        elif "claude" in llm_params["model"]:
            try:
                self.model_token = models_tokens["claude"][llm_params["model"]]
            except KeyError as exc:
                raise KeyError("Model not supported") from exc
            return Claude(llm_params)
        elif "ollama" in llm_params["model"]:
            llm_params["model"] = llm_params["model"].split("/")[-1]

            # allow user to set model_tokens in config
            try:
                if "model_tokens" in llm_params:
                    self.model_token = llm_params["model_tokens"]
                elif llm_params["model"] in models_tokens["ollama"]:
                    try:
                        self.model_token = models_tokens["ollama"][llm_params["model"]]
                    except KeyError as exc:
                        raise KeyError("Model not supported") from exc
                else:
                    self.model_token = 8192
            except AttributeError:
                self.model_token = 8192

            return Ollama(llm_params)
        elif "hugging_face" in llm_params["model"]:
            try:
                self.model_token = models_tokens["hugging_face"][llm_params["model"]]
            except KeyError as exc:
                raise KeyError("Model not supported") from exc
            return HuggingFace(llm_params)
        elif "groq" in llm_params["model"]:
            llm_params["model"] = llm_params["model"].split("/")[-1]

            try:
                self.model_token = models_tokens["groq"][llm_params["model"]]
            except KeyError as exc:
                raise KeyError("Model not supported") from exc
            return Groq(llm_params)
        elif "bedrock" in llm_params["model"]:
            llm_params["model"] = llm_params["model"].split("/")[-1]
            model_id = llm_params["model"]

            try:
                self.model_token = models_tokens["bedrock"][llm_params["model"]]
            except KeyError as exc:
                raise KeyError("Model not supported") from exc
            return Bedrock({
                "model_id": model_id,
                "model_kwargs": {
                    "temperature": llm_params["temperature"],
                }
            })
        else:
            raise ValueError(
                "Model provided by the configuration not supported")

    def _create_default_embedder(self) -> object:
        """
        Create an embedding model instance based on the chosen llm model.

        Returns:
            object: An instance of the embedding model client.

        Raises:
            ValueError: If the model is not supported.
        """
        if isinstance(self.llm_model, OpenAI):
            return OpenAIEmbeddings(api_key=self.llm_model.openai_api_key)
        elif isinstance(self.llm_model, AzureOpenAIEmbeddings):
            return self.llm_model
        elif isinstance(self.llm_model, AzureOpenAI):
            return AzureOpenAIEmbeddings()
        elif isinstance(self.llm_model, Ollama):
            # unwrap the kwargs from the model whihc is a dict
            params = self.llm_model._lc_kwargs
            # remove streaming and temperature
            params.pop("streaming", None)
            params.pop("temperature", None)

            return OllamaEmbeddings(**params)
        elif isinstance(self.llm_model, HuggingFace):
            return HuggingFaceHubEmbeddings(model=self.llm_model.model)
        elif isinstance(self.llm_model, Bedrock):
            return BedrockEmbeddings(client=None, model_id=self.llm_model.model_id)
        else:
            raise ValueError("Embedding Model missing or not supported")

    def _create_embedder(self, embedder_config: dict) -> object:
        """
        Create an embedding model instance based on the configuration provided.

        Args:
            embedder_config (dict): Configuration parameters for the embedding model.

        Returns:
            object: An instance of the embedding model client.

        Raises:
            KeyError: If the model is not supported.
        """

        if 'model_instance' in embedder_config:
            return embedder_config['model_instance']
        
        # Instantiate the embedding model based on the model name
        if "openai" in embedder_config["model"]:
            return OpenAIEmbeddings(api_key=embedder_config["api_key"])

        elif "azure" in embedder_config["model"]:
            return AzureOpenAIEmbeddings()

        elif "ollama" in embedder_config["model"]:
            embedder_config["model"] = embedder_config["model"].split("/")[-1]
            try:
                models_tokens["ollama"][embedder_config["model"]]
            except KeyError as exc:
                raise KeyError("Model not supported") from exc
            return OllamaEmbeddings(**embedder_config)

        elif "hugging_face" in embedder_config["model"]:
            try:
                models_tokens["hugging_face"][embedder_config["model"]]
            except KeyError as exc:
                raise KeyError("Model not supported")from exc
            return HuggingFaceHubEmbeddings(model=embedder_config["model"])

        elif "bedrock" in embedder_config["model"]:
            embedder_config["model"] = embedder_config["model"].split("/")[-1]
            try:
                models_tokens["bedrock"][embedder_config["model"]]
            except KeyError as exc:
                raise KeyError("Model not supported") from exc
            return BedrockEmbeddings(client=None, model_id=embedder_config["model"])
        else:
            raise ValueError(
                "Model provided by the configuration not supported")

    def get_state(self, key=None) -> dict:
        """""
        Get the final state of the graph.

        Args:
            key (str, optional): The key of the final state to retrieve.

        Returns:
            dict: The final state of the graph.
        """

        if key is not None:
            return self.final_state[key]
        return self.final_state

    def get_execution_info(self):
        """
        Returns the execution information of the graph.

        Returns:
            dict: The execution information of the graph.
        """

        return self.execution_info

    @abstractmethod
    def _create_graph(self):
        """
        Abstract method to create a graph representation.
        """
        pass

    @abstractmethod
    def run(self) -> str:
        """
        Abstract method to execute the graph and return the result.
        """
        pass<|MERGE_RESOLUTION|>--- conflicted
+++ resolved
@@ -68,7 +68,6 @@
         self.set_common_params(common_params, overwrite=False)
 
 
-<<<<<<< HEAD
     def set_common_params(self, params: dict, overwrite=False):
         """
         Pass parameters to every node in the graph unless otherwise defined in the graph.
@@ -80,8 +79,6 @@
         for node in self.graph.nodes:
             node.update_config(params, overwrite)
 
-=======
->>>>>>> da8c72ce
     def _set_model_token(self, llm):
 
         if 'Azure' in str(type(llm)):
