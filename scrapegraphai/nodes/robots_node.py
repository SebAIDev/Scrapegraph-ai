"""
RobotsNode Module
"""

from typing import List, Optional
from urllib.parse import urlparse
from langchain_community.document_loaders import AsyncChromiumLoader
from langchain.prompts import PromptTemplate
from langchain.output_parsers import CommaSeparatedListOutputParser
from .base_node import BaseNode
from ..helpers import robots_dictionary


class RobotsNode(BaseNode):
    """
    A node responsible for checking if a website is scrapeable or not based on the robots.txt file.
    It uses a language model to determine if the website allows scraping of the provided path.

    This node acts as a starting point in many scraping workflows, preparing the state
    with the necessary HTML content for further processing by subsequent nodes in the graph.

    Attributes:
        llm_model: An instance of the language model client used for checking scrapeability.
        force_scraping (bool): A flag indicating whether scraping should be enforced even
                               if disallowed by robots.txt.
        verbose (bool): A flag indicating whether to show print statements during execution.

    Args:
        input (str): Boolean expression defining the input keys needed from the state.
        output (List[str]): List of output keys to be updated in the state.
        node_config (dict): Additional configuration for the node.
        force_scraping (bool): A flag indicating whether scraping should be enforced even
                                 if disallowed by robots.txt. Defaults to True.
        node_name (str): The unique identifier name for the node, defaulting to "Robots".
    """

<<<<<<< HEAD
    def __init__(self, input: str, output: List[str],  node_config: Optional[dict]=None,
=======
    def __init__(self, input: str, output: List[str],  node_config: Optional[dict] = None, force_scraping=True,
>>>>>>> 67d5fbf8
                 node_name: str = "Robots"):
        super().__init__(node_name, "node", input, output, 1)

        self.llm_model = node_config["llm_model"]
<<<<<<< HEAD
        self.force_scraping = False if node_config is None else node_config.get("force_scraping", False)
        self.verbose = False if node_config is None else node_config.get("verbose", False)
=======
        self.force_scraping = force_scraping
        self.verbose = True if node_config is None else node_config.get(
            "verbose", False)
>>>>>>> 67d5fbf8

    def execute(self, state: dict) -> dict:
        """
        Checks if a website is scrapeable based on the robots.txt file and updates the state
        with the scrapeability status. The method constructs a prompt for the language model,
        submits it, and parses the output to determine if scraping is allowed.

        Args:
            state (dict): The current state of the graph. The input keys will be used to fetch the

        Returns:
            dict: The updated state with the output key containing the scrapeability status.

        Raises:
            KeyError: If the input keys are not found in the state, indicating that the
                        necessary information for checking scrapeability is missing.
            KeyError: If the large language model is not found in the robots_dictionary.
            ValueError: If the website is not scrapeable based on the robots.txt file and
                        scraping is not enforced.
        """

        if self.verbose:
            print(f"--- Executing {self.node_name} Node ---")

        # Interpret input keys based on the provided input expression
        input_keys = self.get_input_keys(state)

        # Fetching data from the state based on the input keys
        input_data = [state[key] for key in input_keys]

        source = input_data[0]
        output_parser = CommaSeparatedListOutputParser()

        template = """
            You are a website scraper and you need to scrape a website.
            You need to check if the website allows scraping of the provided path. \n
            You are provided with the robots.txt file of the website and you must reply if it is legit to scrape or not the website. \n
            provided, given the path link and the user agent name. \n
            In the reply just write "yes" or "no". Yes if it possible to scrape, no if it is not. \n
            Ignore all the context sentences that ask you not to extract information from the html code.\n
            If the content of the robots.txt file is not provided, just reply with "yes". \n
            Path: {path} \n.
            Agent: {agent} \n
            robots.txt: {context}. \n
            """

        if not source.startswith("http"):
            raise ValueError(
                "Operation not allowed")

        else:
            parsed_url = urlparse(source)
            base_url = f"{parsed_url.scheme}://{parsed_url.netloc}"
            loader = AsyncChromiumLoader(f"{base_url}/robots.txt")
            document = loader.load()
            if "ollama" in self.llm_model.model_name:
                self.llm_model.model_name = self.llm_model.model_name.split(
                    "/")[-1]
                model = self.llm_model.model_name.split("/")[-1]

            else:
                model = self.llm_model.model_name
            try:
                agent = robots_dictionary[model]

            except KeyError:
                agent = model

            prompt = PromptTemplate(
                template=template,
                input_variables=["path"],
                partial_variables={"context": document,
                                   "agent": agent
                                   },
            )

            chain = prompt | self.llm_model | output_parser
            is_scrapable = chain.invoke({"path": source})[0]

            if "no" in is_scrapable:
                if self.verbose:
<<<<<<< HEAD
                    print("\033[31m(Scraping this website is not allowed)\033[0m")
                    
=======
                    print("\033[33mScraping this website is not allowed\033[0m")
>>>>>>> 67d5fbf8
                if not self.force_scraping:
                    raise ValueError(
                        'The website you selected is not scrapable')
                else:
                    if self.verbose:
                        print("\033[33m(WARNING: Scraping this website is not allowed but you decided to force it)\033[0m")
            else:
                if self.verbose:
                    print("\033[32m(Scraping this website is allowed)\033[0m")

        state.update({self.output[0]: is_scrapable})
        return state<|MERGE_RESOLUTION|>--- conflicted
+++ resolved
@@ -34,23 +34,16 @@
         node_name (str): The unique identifier name for the node, defaulting to "Robots".
     """
 
-<<<<<<< HEAD
     def __init__(self, input: str, output: List[str],  node_config: Optional[dict]=None,
-=======
-    def __init__(self, input: str, output: List[str],  node_config: Optional[dict] = None, force_scraping=True,
->>>>>>> 67d5fbf8
+
                  node_name: str = "Robots"):
         super().__init__(node_name, "node", input, output, 1)
 
         self.llm_model = node_config["llm_model"]
-<<<<<<< HEAD
-        self.force_scraping = False if node_config is None else node_config.get("force_scraping", False)
-        self.verbose = False if node_config is None else node_config.get("verbose", False)
-=======
+
         self.force_scraping = force_scraping
         self.verbose = True if node_config is None else node_config.get(
             "verbose", False)
->>>>>>> 67d5fbf8
 
     def execute(self, state: dict) -> dict:
         """
@@ -132,12 +125,8 @@
 
             if "no" in is_scrapable:
                 if self.verbose:
-<<<<<<< HEAD
                     print("\033[31m(Scraping this website is not allowed)\033[0m")
-                    
-=======
-                    print("\033[33mScraping this website is not allowed\033[0m")
->>>>>>> 67d5fbf8
+
                 if not self.force_scraping:
                     raise ValueError(
                         'The website you selected is not scrapable')
