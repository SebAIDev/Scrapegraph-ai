import time
from tqdm import tqdm 
from typing import List
<<<<<<< HEAD
=======
from multiprocessing import Pool
from tqdm import tqdm  
>>>>>>> 066ce0fc
from .class_generator import Generator
from .class_creator import create_class
from .token_calculator import truncate_text_tokens

EMBEDDING_ENCODING = 'cl100k_base'

LAST_REQUEST_TIME = 0
REQUEST_INTERVAL = 20  # Adjust as needed, represents the interval in seconds between requests

def send_request(key: str, text:str, values:list[dict], model:str, temperature:float = 0.0, encoding_name: str = EMBEDDING_ENCODING) -> List[dict]:
    """
    Send a request to openai.
    Args:
        key (str): The API key for accessing the language model.
        text (str): The input text to be processed.
        values (list[dict]): Settings of the request. 
                        Each element of the list should have the following keys:
                            - "title" (str): The title of the field.
                            - "type" (str): The type of the field.
                            - "description" (str): The description of the field.
        model (str): The name of the language model to be used.
        temperature (float): A parameter controlling the randomness of the language model's output (default: 0).
        encoding_name (str): The name of the encoding to be used (default: EMBEDDING_ENCODING).
    Returns:
        List[dict]: The result of the request to openai.
    """

    global LAST_REQUEST_TIME

    res = []
    create_class(values)
    time.sleep(2)  # TODO: implement asynchronous waiting

    print(text.replace("\\n", ""))

    messages = truncate_text_tokens(text, model, encoding_name)
    
    processed_messages = 0

    with tqdm(total=len(messages)) as pbar:
        for message in messages:
            current_time = time.time()
            time_since_last_request = current_time - LAST_REQUEST_TIME
            if time_since_last_request < REQUEST_INTERVAL:
                time.sleep(REQUEST_INTERVAL - time_since_last_request)
            
            generator_instance = Generator(key, temperature, model)

            res.append(generator_instance.invocation(message))
            processed_messages += 1
            pbar.update(1) 

            LAST_REQUEST_TIME = time.time()  

    return res<|MERGE_RESOLUTION|>--- conflicted
+++ resolved
@@ -1,11 +1,8 @@
 import time
 from tqdm import tqdm 
 from typing import List
-<<<<<<< HEAD
-=======
 from multiprocessing import Pool
 from tqdm import tqdm  
->>>>>>> 066ce0fc
 from .class_generator import Generator
 from .class_creator import create_class
 from .token_calculator import truncate_text_tokens
